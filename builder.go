package octopus

import (
	"reflect"

	"github.com/Kamva/octopus/base"
)

// Builder is a wrapper around QueryBuilder that convert RecordData object to
// model's related scheme.
type Builder struct {
	builder base.QueryBuilder
	model   *Model
}

// NewBuilder instantiate Builder with given QueryBuilder
func NewBuilder(builder base.QueryBuilder, model *Model) *Builder {
	return &Builder{builder: builder, model: model}
}

// OrderBy set the order of returning result in following command
func (b *Builder) OrderBy(sorts ...base.Sort) base.Builder {
	b.builder = b.builder.OrderBy(sorts...)

	return b
}

// Limit set the limit that determines how many results should be
// returned in the following fetch command.
func (b *Builder) Limit(n int) base.Builder {
	b.builder = b.builder.Limit(n)

	return b
}

// Skip set the starting offset of the following fetch command
func (b *Builder) Skip(n int) base.Builder {
	b.builder = b.builder.Skip(n)

	return b
}

// Count execute a count command that will return the number records in
// specified destination table. If the query conditions was empty, it
// returns number of all records un destination table.
func (b *Builder) Count() (int, error) {
	defer b.model.CloseClient()

	return b.builder.Count()
}

// First fetch data of the first record that match with query conditions.
func (b *Builder) First() (base.Scheme, error) {
	defer b.model.CloseClient()

	data, err := b.builder.First()
	if err != nil {
		return nil, err
	}

	fillScheme(b.model.scheme, *data.GetMap())

	return b.model.scheme, nil
}

// All returns results that match with query conditions in RecordDataSet
// format. If the query conditions was empty it will return all records
// in specified destination table or error if anything went wrong.
func (b *Builder) All() ([]base.Scheme, error) {
	defer b.model.CloseClient()

	dataSet, err := b.builder.All()
	if err != nil {
		return nil, err
	}

	var schemeSet []base.Scheme
	for _, data := range dataSet {
<<<<<<< HEAD
		scheme := reflect.New(reflect.ValueOf(b.scheme).Elem().Type()).Interface().(base.Scheme)
=======
		scheme := reflect.New(reflect.ValueOf(b.model.scheme).Elem().Type()).Interface().(base.Scheme)
>>>>>>> 09b28499
		fillScheme(scheme, *data.GetMap())
		schemeSet = append(schemeSet, scheme)
	}

	return schemeSet, nil
}

// Update updates records that math with query conditions with `data` and
// returns number of affected rows and error if anything went wring. If
// the query condition was empty it'll update all records in destination
// table.
func (b *Builder) Update(data base.Scheme) (int, error) {
	defer b.model.CloseClient()

	recordData := generateRecordData(data, false)

	return b.builder.Update(*recordData)
}

// Delete removes every records in destination table that match with condition
// query and returns number of affected rows and error if anything went wrong.
// It will removes all records inside destination table if no condition query
// was set.
func (b *Builder) Delete() (int, error) {
	defer b.model.CloseClient()

	return b.builder.Delete()
}<|MERGE_RESOLUTION|>--- conflicted
+++ resolved
@@ -76,11 +76,7 @@
 
 	var schemeSet []base.Scheme
 	for _, data := range dataSet {
-<<<<<<< HEAD
-		scheme := reflect.New(reflect.ValueOf(b.scheme).Elem().Type()).Interface().(base.Scheme)
-=======
 		scheme := reflect.New(reflect.ValueOf(b.model.scheme).Elem().Type()).Interface().(base.Scheme)
->>>>>>> 09b28499
 		fillScheme(scheme, *data.GetMap())
 		schemeSet = append(schemeSet, scheme)
 	}
